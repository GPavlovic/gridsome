const fs = require('fs-extra')
const chalk = require('chalk')
const express = require('express')
const createApp = require('./app')
const { uniqBy } = require('lodash')
const Server = require('./server/Server')
const pathToRegexp = require('path-to-regexp')
const { prepareUrls } = require('./server/utils')
const resolvePort = require('./server/resolvePort')
const compileAssets = require('./webpack/compileAssets')
const { removeStylesJsChunk } = require('./webpack/utils')

module.exports = async (context, args) => {
  process.env.NODE_ENV = 'production'
  process.env.GRIDSOME_MODE = 'serve'

  const app = await createApp(context, { args })
  const port = await resolvePort(app.config.port)
  const hostname = app.config.host
  const urls = prepareUrls(hostname, port)
  const server = new Server(app, urls)
  const { config } = app

<<<<<<< HEAD
  await app.events.dispatch('beforeServe', { context, config })
  await app.events.dispatch('configureServer', null, server)
=======
  await app.plugins.run('beforeServe', { context, config })
>>>>>>> 8e454857

  await fs.ensureDir(config.cacheDir)
  await fs.emptyDir(config.outDir)

  const routes = createRoutes(app)

  const stats = await compileAssets(app, {
    'process.env.SOCKJS_ENDPOINT': JSON.stringify(urls.sockjs.url),
    'process.env.GRAPHQL_ENDPOINT': JSON.stringify(urls.graphql.url)
  })

  if (config.css.split !== true) {
    await removeStylesJsChunk(stats, config.outDir)
  }

  server.hooks.setup.tap('serve', server => {
    server.use(express.static(config.outDir))
    server.get('*', require('./server/middlewares/renderer')(app, routes))
  })

  await app.plugins.run('afterServe', { context, config, app })

  server.listen(port, hostname, err => {
    if (err) throw err

    console.log()
    console.log(`  Site running at: ${chalk.cyan(urls.local.pretty)}`)
    console.log()
  })
}

function createRoutes (app) {
  const pages = uniqBy(app.pages.data(), page => page.route)

  return pages.map(page => {
    const keys = []
    const regex = pathToRegexp(page.route, keys)
    const toPath = pathToRegexp.compile(page.route)

    return {
      regex,
      path: page.path,
      route: page.route,
      query: page.query,

      toParams (url) {
        const matches = regex.exec(url)
        const params = {}

        keys.forEach((key, index) => {
          if (typeof key === 'object') {
            params[key.name] = matches[index + 1]
          }
        })

        return params
      },

      toPath (params) {
        return toPath(params)
      }
    }
  })
}<|MERGE_RESOLUTION|>--- conflicted
+++ resolved
@@ -21,12 +21,7 @@
   const server = new Server(app, urls)
   const { config } = app
 
-<<<<<<< HEAD
-  await app.events.dispatch('beforeServe', { context, config })
-  await app.events.dispatch('configureServer', null, server)
-=======
   await app.plugins.run('beforeServe', { context, config })
->>>>>>> 8e454857
 
   await fs.ensureDir(config.cacheDir)
   await fs.emptyDir(config.outDir)
