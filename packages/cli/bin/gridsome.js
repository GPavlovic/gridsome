#!/usr/bin/env node

const path = require('path')
const chalk = require('chalk')
const program = require('commander')
const didYouMean = require('didyoumean')
const resolveCwd = require('resolve-cwd')
const updateNotifier = require('update-notifier')
const resolveVersions = require('../lib/utils/version')
const pkgPath = require('find-up').sync('package.json')
const { hasYarn } = require('../lib/utils')

<<<<<<< HEAD
const context = pkgPath ? path.resolve(path.dirname(pkgPath)) : process.cwd()
const version = resolveVersions(pkgPath)

function suggestCommands (cmd) {
  const availableCommands = program.commands.map(cmd => {
    return cmd._name
  })
=======
const pkg = require('../package.json')
const notifier = updateNotifier({ pkg })
>>>>>>> 8e454857

const context = pkgPath ? path.resolve(path.dirname(pkgPath)) : process.cwd()
const version = resolveVersions(pkgPath)

program
  .version(version, '-v, --version')
  .usage('<command> [options]')

program
  .command('create <name> [starter]')
  .description('create a new website')
  .action((...args) => {
    const create = require('../lib/commands/create')
    return wrapCommand(create)(...args)
  })

try {
  const commandsPath = resolveCwd.silent('gridsome/commands')
  const gridsomePath = resolveCwd.silent('gridsome')

  if (commandsPath) {
    require(commandsPath)({ context, program })
  } else if (gridsomePath) {
    require(gridsomePath)({ context, program })
  }
} catch (err) {
  console.log(err)
}

// show a warning if the command does not exist
program.arguments('<command>').action(async command => {
  const { isGridsomeProject, hasYarn } = require('../lib/utils')
  const availableCommands = program.commands.map(cmd => cmd._name)
  const suggestion = didYouMean(command, availableCommands)

  if (isGridsomeProject(pkgPath) && !suggestion) {
    const useYarn = await hasYarn()

    console.log()
    console.log(`  Please run ${chalk.cyan(useYarn ? 'yarn' : 'npm install')} to install dependencies first.`)
    console.log()
  } else {
    console.log(chalk.red(`Unknown command ${chalk.bold(command)}`))
    if (suggestion) {
      console.log()
      console.log(`Did you mean ${suggestion}?`)
    }
  }
})

program.on('--help', () => {
  console.log()
  console.log(`  Run ${chalk.cyan('gridsome <command> --help')} for detailed usage of given command.`)
  console.log()
})

program.parse(process.argv)

if (!process.argv.slice(2).length) {
  program.outputHelp()
}

if (notifier.update) {
  (async () => {
    const withYarn = await hasYarn()
    const margin = chalk.bgGreen(' ')
    const command = withYarn ? `yarn add global ${pkg.name}` : `npm i -g ${pkg.name}`
    console.log()
    console.log(`${margin} Update available: ${chalk.bold(notifier.update.latest)}`)
    console.log(`${margin} Run ${chalk.cyan(command)} to update`)
    console.log()
  })()
}

function wrapCommand (fn) {
  return (...args) => {
    return fn(...args).catch(err => {
      console.error(chalk.red(err.stack))
      process.exitCode = 1
    })
  }
}<|MERGE_RESOLUTION|>--- conflicted
+++ resolved
@@ -10,18 +10,8 @@
 const pkgPath = require('find-up').sync('package.json')
 const { hasYarn } = require('../lib/utils')
 
-<<<<<<< HEAD
-const context = pkgPath ? path.resolve(path.dirname(pkgPath)) : process.cwd()
-const version = resolveVersions(pkgPath)
-
-function suggestCommands (cmd) {
-  const availableCommands = program.commands.map(cmd => {
-    return cmd._name
-  })
-=======
 const pkg = require('../package.json')
 const notifier = updateNotifier({ pkg })
->>>>>>> 8e454857
 
 const context = pkgPath ? path.resolve(path.dirname(pkgPath)) : process.cwd()
 const version = resolveVersions(pkgPath)
