--- conflicted
+++ resolved
@@ -1,10 +1,5 @@
 const fs = require('fs-extra')
 const chalk = require('chalk')
-<<<<<<< HEAD
-const { debounce } = require('lodash')
-const resolvePort = require('./server/resolvePort')
-const { prepareUrls } = require('./server/utils')
-=======
 const columnify = require('columnify')
 const resolvePort = require('./server/resolvePort')
 const { prepareUrls } = require('./server/utils')
@@ -13,7 +8,6 @@
   hasWarnings,
   logAllWarnings
 } = require('./utils/deprecate')
->>>>>>> 8e454857
 
 module.exports = async (context, args) => {
   process.env.NODE_ENV = 'development'
@@ -21,23 +15,12 @@
 
   const createApp = require('./app')
   const Server = require('./server/Server')
-<<<<<<< HEAD
 
   const app = await createApp(context, { args })
   const port = await resolvePort(app.config.port)
   const hostname = app.config.host
   const urls = prepareUrls(hostname, port)
   const server = new Server(app, urls)
-
-  await app.events.dispatch('configureServer', null, server)
-=======
-
-  const app = await createApp(context, { args })
-  const port = await resolvePort(app.config.port)
-  const hostname = app.config.host
-  const urls = prepareUrls(hostname, port)
-  const server = new Server(app, urls)
->>>>>>> 8e454857
 
   await fs.emptyDir(app.config.cacheDir)
 
@@ -49,7 +32,6 @@
       quiet: true,
       log: false
     }))
-<<<<<<< HEAD
   })
 
   server.hooks.afterSetup.tap('develop', server => {
@@ -61,19 +43,6 @@
     server.use(devMiddleware)
   })
 
-=======
-  })
-
-  server.hooks.afterSetup.tap('develop', server => {
-    const devMiddleware = require('webpack-dev-middleware')(compiler, {
-      pathPrefix: webpackConfig.output.pathPrefix,
-      logLevel: 'silent'
-    })
-
-    server.use(devMiddleware)
-  })
-
->>>>>>> 8e454857
   compiler.hooks.done.tap('develop', stats => {
     if (stats.hasErrors()) {
       return
@@ -95,16 +64,9 @@
     const renderedColumns = columnify(columns, { showHeaders: false })
 
     console.log()
-<<<<<<< HEAD
-    console.log(`  Site running at:          ${chalk.cyan(urls.local.pretty)}`)
-    console.log(`  Explore GraphQL data at:  ${chalk.cyan(urls.explore.pretty)}`)
-=======
     console.log(`  ${renderedColumns.split('\n').join('\n  ')}`)
->>>>>>> 8e454857
     console.log()
 
-<<<<<<< HEAD
-=======
     if (hasWarnings()) {
       console.log()
       console.log(`${chalk.bgYellow.black(' WARNING ')} ${chalk.yellow('Deprecation notices')}`)
@@ -113,7 +75,6 @@
     }
   })
 
->>>>>>> 8e454857
   server.listen(port, hostname, err => {
     if (err) throw err
   })
@@ -123,11 +84,7 @@
   //
 
   async function createWebpackConfig (app) {
-<<<<<<< HEAD
-    const config = await app.resolveChainableWebpackConfig()
-=======
     const config = await app.compiler.resolveChainableWebpackConfig()
->>>>>>> 8e454857
 
     config
       .plugin('friendly-errors')
@@ -139,13 +96,8 @@
         const definitions = args[0]
         args[0] = {
           ...definitions,
-<<<<<<< HEAD
-          'process.env.SOCKJS_ENDPOINT': JSON.stringify(urls.sockjs.url),
-          'process.env.GRAPHQL_ENDPOINT': JSON.stringify(urls.graphql.url)
-=======
           'process.env.SOCKJS_ENDPOINT': JSON.stringify(urls.sockjs.endpoint),
           'process.env.GRAPHQL_ENDPOINT': JSON.stringify(urls.graphql.endpoint)
->>>>>>> 8e454857
         }
         return args
       })
